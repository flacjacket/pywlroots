name: Publish to PyPI
on:
  pull_request:
  push:
  workflow_dispatch:
  release:
    types: [published]
jobs:
  build-wayland:
    name: Build Wayland libraries
    runs-on: ubuntu-24.04
    container: quay.io/pypa/manylinux_2_34_x86_64
    env:
      libdrm-version: "2.4.119"
      seatd-version: "0.6.3"
      pixman-version: "0.42.0"
      xwayland-version: "22.1.9"
      xcvt-version: "0.1.2"
      inputproto-version: "2021.5"
      wayland-protocols-version: "1.36"
      wayland-version: "1.23.0"
      wlroots-version: "0.17.4"
    steps:
      - name: Install dependencies
        run: |
          dnf -y install almalinux-release-devel
          yum -y install \
            hwdata \
            python3-pip \
            libepoxy-devel \
            libffi-devel \
            libinput-devel \
            libpciaccess-devel \
            libtirpc-devel \
            libudev-devel \
            libXdmcp-devel \
            libXfont2-devel \
            libxkbcommon-x11-devel \
            libxkbfile-devel \
            libxml2-devel \
            libxshmfence-devel \
            mesa-libEGL-devel \
            mesa-libgbm-devel \
            openssl-devel \
            xcb-util-devel \
            xcb-util-image-devel \
            xcb-util-keysyms-devel \
            xcb-util-renderutil-devel \
            xcb-util-wm-devel \
            xorg-x11-font-utils \
            xorg-x11-xtrans-devel \
            ninja-build \
            wget
      - name: Set environment variables
        run: |
          echo "CPATH=${HOME}/wayland/usr/include" >> $GITHUB_ENV
          echo "LD_LIBRARY_PATH=${HOME}/wayland/usr/lib" >> $GITHUB_ENV
          echo "LIBRARY_PATH=${HOME}/wayland/usr/lib" >> $GITHUB_ENV
          echo "PKG_CONFIG_PATH=${HOME}/wayland/usr/share/pkgconfig:${HOME}/wayland/usr/lib/pkgconfig" >> $GITHUB_ENV
      - name: Download and unpack Wayland source
        run: |
          wget $WAYLAND_URL
          wget $WAYLAND_PROTOCOLS_URL
          wget $XCVT_URL
          wget $INPUTPROTO_URL
          wget $XWAYLAND_URL
          wget $LIBDRM_URL
          wget -O seatd.tar.gz $SEATD_URL
          wget $PIXMAN_URL
          wget -O wlroots.tar.gz $WLROOTS_URL
          tar -xJf wayland-${{ env.wayland-version }}.tar.xz
          tar -xJf wayland-protocols-${{ env.wayland-protocols-version }}.tar.xz
          tar -xzf xorgproto-xorgproto-${{ env.inputproto-version }}.tar.gz
          tar -xzf libxcvt-libxcvt-${{ env.xcvt-version }}.tar.gz
          tar -xzf xserver-xwayland-${{ env.xwayland-version }}.tar.gz
          tar -xzf drm-libdrm-${{ env.libdrm-version }}.tar.gz
          tar -xjf pixman-pixman-${{ env.pixman-version }}.tar.bz2
          tar -xzf seatd.tar.gz
          tar -xzf wlroots.tar.gz
        env:
          WAYLAND_URL: https://gitlab.freedesktop.org/wayland/wayland/-/releases/${{ env.wayland-version }}/downloads/wayland-${{ env.wayland-version }}.tar.xz
          WAYLAND_PROTOCOLS_URL: https://gitlab.freedesktop.org/wayland/wayland-protocols/-/releases/${{ env.wayland-protocols-version }}/downloads/wayland-protocols-${{ env.wayland-protocols-version }}.tar.xz
          XWAYLAND_URL: https://gitlab.freedesktop.org/xorg/xserver/-/archive/xwayland-${{ env.xwayland-version }}/xserver-xwayland-${{ env.xwayland-version }}.tar.gz
          XCVT_URL: https://gitlab.freedesktop.org/xorg/lib/libxcvt/-/archive/libxcvt-${{ env.xcvt-version }}/libxcvt-libxcvt-${{ env.xcvt-version }}.tar.gz
          INPUTPROTO_URL: https://gitlab.freedesktop.org/xorg/proto/xorgproto/-/archive/xorgproto-${{ env.inputproto-version}}/xorgproto-xorgproto-${{ env.inputproto-version}}.tar.gz
          LIBDRM_URL: https://gitlab.freedesktop.org/mesa/drm/-/archive/libdrm-${{ env.libdrm-version }}/drm-libdrm-${{ env.libdrm-version }}.tar.gz
          SEATD_URL: https://git.sr.ht/~kennylevinsen/seatd/archive/${{ env.seatd-version }}.tar.gz
          PIXMAN_URL: https://gitlab.freedesktop.org/pixman/pixman/-/archive/pixman-${{ env.pixman-version }}/pixman-pixman-${{ env.pixman-version }}.tar.bz2
          WLROOTS_URL: https://gitlab.freedesktop.org/wlroots/wlroots/-/archive/${{ env.wlroots-version }}/wlroots-${{ env.wlroots-version }}.tar.gz
      - name: Install meson
        run: |
          pip3 install meson
      - name: Build wayland
        working-directory: wayland-${{ env.wayland-version }}
        run: |
          meson build --prefix=/usr -Ddocumentation=false
          ninja -C build
          DESTDIR=~/wayland ninja -C build install
          ninja -C build install
      - name: Build wayland-protocols
        working-directory: wayland-protocols-${{ env.wayland-protocols-version }}
        run: |
          meson build --prefix=/usr
          ninja -C build
          DESTDIR=~/wayland ninja -C build install
          ninja -C build install
      - name: Build libdrm
        working-directory: drm-libdrm-${{ env.libdrm-version }}
        run: |
          meson build --prefix=/usr
          ninja -C build
          DESTDIR=~/wayland ninja -C build install
          ninja -C build install
      - name: Build seatd
        working-directory: seatd-${{ env.seatd-version }}
        run: |
          meson build --prefix=/usr
          ninja -C build
          DESTDIR=~/wayland ninja -C build install
          ninja -C build install
      - name: Build pixman
        working-directory: pixman-pixman-${{ env.pixman-version }}
        run: |
          meson build --prefix=/usr
          ninja -C build
          DESTDIR=~/wayland ninja -C build install
          ninja -C build install
      - name: Build inputproto
        working-directory: xorgproto-xorgproto-${{ env.inputproto-version }}
        run: |
          meson build --prefix=/usr
          ninja -C build
          DESTDIR=~/wayland ninja -C build install
          ninja -C build install
      - name: Build libxcvt
        working-directory: libxcvt-libxcvt-${{ env.xcvt-version }}
        run: |
          meson build --prefix=/usr
          ninja -C build
          DESTDIR=~/wayland ninja -C build install
          ninja -C build install
      - name: Build xwayland
        working-directory: xserver-xwayland-${{ env.xwayland-version }}
        run: |
          meson build --prefix=/usr
          ninja -C build
          DESTDIR=~/wayland ninja -C build install
          ninja -C build install
      - name: Build wlroots
        working-directory: wlroots-${{ env.wlroots-version }}
        run: |
          meson build --prefix=/usr -Dxwayland=enabled
          ninja -C build
          DESTDIR=~/wayland ninja -C build install
      - name: Create artifact
        run: tar czf ~/wayland.tar.gz -C ${HOME}/wayland/ .
      - name: Upload built libraries
        uses: actions/upload-artifact@v4
        with:
          name: wayland
          path: ~/wayland.tar.gz
          if-no-files-found: error
  build-wheel-cpython:
    name: Build CPython wheels
    runs-on: ubuntu-24.04
    container: quay.io/pypa/manylinux_2_34_x86_64
    needs: build-wayland
    strategy:
      fail-fast: false
      matrix:
        python-version: ["3.9", "3.10", "3.11", "3.12", "3.13"]
    steps:
      - name: Download wayland libraries
        uses: actions/download-artifact@v4
        with:
          name: wayland
      - name: Unpack wayland artifact
        run: tar xf wayland.tar.gz -C /
      - name: Set python version
        run: |
          PYTHON_ROOT=$(find /opt/python -name "cp${PYTHON_VERSION/./}-*" -not -name "*t")
          echo "${PYTHON_ROOT}/bin" >> $GITHUB_PATH
        shell: bash
        env:
          PYTHON_VERSION: ${{ matrix.python-version }}
      - name: Checkout repo
        uses: actions/checkout@v4
      - name: Install dependencies
        run: |
          yum -y install \
            libinput-devel \
            libpciaccess \
            libudev-devel \
            libxkbcommon-x11-devel \
            mesa-libEGL \
            mesa-libgbm \
            xcb-util \
            xcb-util-image \
            xcb-util-keysyms \
            xcb-util-renderutil \
            xcb-util-wm-devel
          pip install auditwheel build
      - name: Build wheels
        run: |
          python -m build --wheel
          ls dist/
          auditwheel show dist/pywlroots-*.whl
          auditwheel repair --plat manylinux_2_34_x86_64 -w output_wheels dist/pywlroots-*.whl
        env:
          PIP_CONSTRAINT: dist-build-constraints.txt
      - name: Upload wheel
        uses: actions/upload-artifact@v4
        with:
          name: wheels-${{ matrix.python-version }}
          path: output_wheels/*.whl
  build-wheel-pypy:
    name: Build PyPy wheels
    runs-on: ubuntu-24.04
    container: quay.io/pypa/manylinux_2_34_x86_64
    needs: build-wayland
    strategy:
      fail-fast: false
      matrix:
        python-version: ["3.11"]
        pypy-version: ["7.3"]
    steps:
      - name: Download wayland libraries
        uses: actions/download-artifact@v4
        with:
          name: wayland
      - name: Unpack wayland artifact
        run: tar xf wayland.tar.gz -C /
      - name: Set python version
        run: |
          ls /opt/python/
          PYTHON_ROOT=$(find /opt/python -name "pp${PYTHON_VERSION/./}-*_pp${PP_VERSION/./}" -not -name "*t")
          echo "${PYTHON_ROOT}"
          echo "${PYTHON_ROOT}/bin" >> $GITHUB_PATH
        shell: bash
        env:
          PYTHON_VERSION: ${{ matrix.python-version }}
          PP_VERSION: ${{ matrix.pypy-version }}
      - name: Checkout repo
        uses: actions/checkout@v4
      - name: Install dependencies
        run: |
          yum -y install \
            libinput-devel \
            libpciaccess \
            libudev-devel \
            libxkbcommon-x11-devel \
            mesa-libEGL \
            mesa-libgbm \
            xcb-util \
            xcb-util-image \
            xcb-util-keysyms \
            xcb-util-renderutil \
            xcb-util-wm-devel
          pip install auditwheel build
      - name: Build wheels
        run: |
          python -m build --wheel
          ls dist/
          auditwheel show dist/pywlroots-*.whl
          auditwheel repair --plat manylinux_2_34_x86_64 -w output_wheels dist/pywlroots-*.whl
        env:
          PIP_CONSTRAINT: dist-build-constraints.txt
      - name: Upload wheel
        uses: actions/upload-artifact@v4
        with:
          name: wheels-pypy-${{ matrix.python-version }}
          path: output_wheels/*.whl
  test-wheel:
    name: Test wheels
    runs-on: ubuntu-24.04
    needs: [build-wheel-cpython, build-wheel-pypy]
    strategy:
      fail-fast: false
      matrix:
        python-version:
          - "3.9"
          - "3.10"
          - "3.11"
          - "3.12"
<<<<<<< HEAD
          - "3.13"
          - "pypy-3.10"
=======
          - "pypy-3.11"
>>>>>>> 71af16c5
    steps:
      - name: Install dependencies
        run: |
          sudo apt update
          sudo apt-get install -y --no-install-recommends \
            libxkbcommon-dev
      - name: Download wayland libraries
        uses: actions/download-artifact@v4
        with:
          name: wayland
      - name: Unpack wayland artifact
        run: sudo tar xf wayland.tar.gz -C /
      - name: Download wheels
        uses: actions/download-artifact@v4
        with:
          name: wheels-${{ matrix.python-version }}
      - name: Setup Python
        uses: actions/setup-python@v5
        with:
          python-version: ${{ matrix.python-version }}
      - name: Install wheel
        run: |
          pip install pywlroots-*.whl
          pip install setuptools
      - name: Check installation
        shell: python
        run: |
          import wlroots
          print(wlroots.__version__)
          print(wlroots.__wlroots_version__)

          from wlroots.ffi_build import has_xwayland
          assert has_xwayland()
  build-source:
    name: Build source package
    runs-on: ubuntu-24.04
    container: quay.io/pypa/manylinux_2_34_x86_64
    needs: build-wayland
    env:
      python-version: "3.13"
    steps:
      - name: Download wayland libraries
        uses: actions/download-artifact@v4
        with:
          name: wayland
      - name: Unpack wayland artifact
        run: tar xf wayland.tar.gz -C /
      - name: Set python version
        run: |
          PYTHON_ROOT=$(find /opt/python -name "cp${PYTHON_VERSION/./}-*" -not -name "*t")
          echo "${PYTHON_ROOT}/bin" >> $GITHUB_PATH
        shell: bash
        env:
          PYTHON_VERSION: ${{ env.python-version }}
      - name: Checkout repo
        uses: actions/checkout@v4
      - name: Install dependencies
        run: |
          yum -y install \
            libinput-devel \
            libpciaccess \
            libudev-devel \
            libxkbcommon-x11-devel \
            mesa-libEGL \
            mesa-libgbm \
            xcb-util \
            xcb-util-image \
            xcb-util-keysyms \
            xcb-util-renderutil \
            xcb-util-wm-devel
          pip install build
      - name: Build source
        run: |
          python -m build --sdist
        env:
          PIP_CONSTRAINT: dist-build-constraints.txt
      - name: Upload source
        uses: actions/upload-artifact@v4
        with:
          name: source
          path: dist/*.tar.gz
  upload-wheel:
    name: Upload wheels
    runs-on: ubuntu-24.04
    needs: [test-wheel, build-source]
    steps:
      - name: Download wheels
        uses: actions/download-artifact@v4
        with:
          pattern: wheels-*
          path: dist/
          merge-multiple: true
      - name: Download source
        uses: actions/download-artifact@v4
        with:
          name: source
          path: dist/
      - name: Publish package to PyPI
        uses: pypa/gh-action-pypi-publish@release/v1
        if: github.event_name == 'release'
        with:
          user: __token__
          password: ${{ secrets.PYPI_API_TOKEN }}
      - name: Publish package to TestPyPI
        uses: pypa/gh-action-pypi-publish@release/v1
        if: github.event_name == 'push' && startsWith(github.ref, 'refs/tags/')
        with:
          user: __token__
          password: ${{ secrets.TEST_PYPI_API_TOKEN }}
          repository_url: https://test.pypi.org/legacy/
          skip_existing: true<|MERGE_RESOLUTION|>--- conflicted
+++ resolved
@@ -282,12 +282,8 @@
           - "3.10"
           - "3.11"
           - "3.12"
-<<<<<<< HEAD
           - "3.13"
-          - "pypy-3.10"
-=======
           - "pypy-3.11"
->>>>>>> 71af16c5
     steps:
       - name: Install dependencies
         run: |
