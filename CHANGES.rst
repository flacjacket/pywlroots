<<<<<<< HEAD
0.17.0
------
* Support for wlroots 0.17.x
* rename all declarations of XdgTopLevel.* to XdgToplevel.*
=======
0.16.9 -- 2024-05-12
--------------------
* Fixed ``Seat.touch_point_clear_focus``: The method took too many arguments
  which were not aligned to the wlroots counterpart and lead to a runtime error.
* Fixed ``Renderer.autocreate`` return value check.  This also replaces some of
  the exceptions from render_texture and render_texture_with_matrix with
  boolean return values.
>>>>>>> 8cbea976


0.16.8 -- 2024-05-04
--------------------
* Fixed: ``XdgTopLevel.parent`` always returnd a parent even if the parent is NULL.
* Fixed return type of ``Seat.touch_notify_down``: Returns an integer now (the
  serial identifier)
* Added support for ``wlr_switch``
* Added ``Seat.touch_send_*`` methods
* Added ``TouchPoint`` class
* Real support for ``wlr_touch``. The previous implementations were not usable. 


0.16.7 -- 2024-04-16
--------------------
* Added support for the 
  `Single-pixel buffer <https://wayland.app/protocols/single-pixel-buffer-v1>`_ 
  protocol.
* Added (experimental) support for the 
  `Session lock V1 <https://wayland.app/protocols/ext-session-lock-v1>`_
  protocol
* Added ``Output.enable_adaptive_sync(bool)``
* Added ``Cursor.detach_input_device()``
* Added ``Backend.is_multi`` property which indicates if the backend represents
  a multi-backend
* Added ``Pointer.data`` property
* Added support for ``wlr_touch``
* Added support for ``OutputState`` which simplifies the configuration of 
  ``Output``
* Removed ``Seat.has_grab()``: Use the explicit methods like
  ``Seat.keyboard_has_grab()``, ``Seat.pointer_has_grab()`` or 
  ``Seat.touch_has_grab()``
* Renamed the touch events to maintain a consistent naming scheme:
  ``TouchEventUp`` -> ``TouchUpEvent``, ``TouchEventDown`` -> ``TouchDownEvent``,
  ``TouchEventMotion`` -> ``TouchMotionEvent``, 
  ``TouchEventCancel`` -> ``TouchCancelEvent``
* The following methods don't throw a ``RuntimeError`` anymore, but return a 
  boolean value like the wlroots API: ``Backend.start()``, ``Output.commit()``,
  and ``SceneOutput.commit()``
* Deprecated ``Seat.set_keyboard()``: Use the ``Seat.keyboard`` property
* ``Seat.keyboard`` (and ``Seat.set_keyboard()``) accepts ``None`` as valid value.


0.16.6 -- 2023-10-08
--------------------
* Add missing include
  implemented by `VladislavGrudinin <https://github.com/VladislavGrudinin>`_
  (PR `#127 <https://github.com/flacjacket/pywlroots/pull/127>`_)
* Update to include CPython 3.12 and PyPy in CI and release
  implemented by `Sean Vig <https://github.com/flacjacket>`_ 
  (PR `#128 <https://github.com/flacjacket/pywlroots/pull/128>`_)


0.16.5 -- 2023-09-11
--------------------
* Update wlroots url in ``README.rst``
  implemented by `cooki35 <https://github.com/cooki35>`_
  (PR `#124 <https://github.com/flacjacket/pywlroots/pull/124>`_)
* Expose ``wlr_keyboard_notify_modifiers`` function
  implemented by `Charbel Assaad <https://github.com/Sydiepus>`_
  (PR `#123 <https://github.com/flacjacket/pywlroots/pull/123>`_)
* Migrated to use PEP 517 compatible release process


0.16.4 -- 2023-04-08
--------------------
* Added idle_notify_v1 protocol
  implemented by `Charbel Assaad <https://github.com/Sydiepus>`_
  (PR `#118 <https://github.com/flacjacket/pywlroots/pull/118>`_)


0.16.3 -- 2023-03-23
--------------------
* Add helpers for XDG activation V1 and presentation time protocols
  implemented by `Matt Colligan <https://github.com/m-col>`_
  (PR `#117 <https://github.com/flacjacket/pywlroots/pull/117>`_)


0.16.2 -- 2023-03-18
--------------------
* Add helpers for mapping input devices to outputs
  implemented by `Matt Colligan <https://github.com/m-col>`_
  (PR `#116 <https://github.com/flacjacket/pywlroots/pull/116>`_)


0.16.1 -- 2023-02-21
--------------------
* Minor keyboard handling improvements
  implemented by `Matt Colligan <https://github.com/m-col>`_
  (PR `#114 <https://github.com/flacjacket/pywlroots/pull/114>`_)
* Ensure xwayland is built in released wheels
  implemented by `Sean Vig <https://github.com/flacjacket>`_ 
  (PR `#115 <https://github.com/flacjacket/pywlroots/pull/115>`_)


0.16.0 -- 2023-02-20
--------------------
* Support for wlroots 0.16.x
  implemented by `Matt Colligan <https://github.com/m-col>`_
  (PR `#109 <https://github.com/flacjacket/pywlroots/pull/109>`_)


0.15.24 -- 2022-10-29
---------------------
* Drag.icon can also return ``None`` if clients don't provide icons to render
  implemented by `Matt Colligan <https://github.com/m-col>`_
  (PR `#107 <https://github.com/flacjacket/pywlroots/pull/107>`_)


0.15.23 -- 2022-10-28
---------------------
* Add handlers for ``wlr_pointer_gestures_v1``
  implemented by `Matt Colligan <https://github.com/m-col>`_
  (PR `#106 <https://github.com/flacjacket/pywlroots/pull/106>`_)


0.15.22 -- 2022-09-20
---------------------
* Add method to ``XCursorManager`` for ``wlr_xcursor_manager_load``
  implemented by `Matt Colligan <https://github.com/m-col>`_
  (PR `#104 <https://github.com/flacjacket/pywlroots/pull/104>`_)
* Bump libdrm version to 2.4.113 in CI to fix build agaist wlroots master
  implemented by `Sean Vig <https://github.com/flacjacket>`_ 
  (PR `#105 <https://github.com/flacjacket/pywlroots/pull/105>`_)


0.15.21 -- 2022-09-08
---------------------
* Add signals for ``wlr_input_device`` events
  implemented by `Matt Colligan <https://github.com/m-col>`_
  (PR `#101 <https://github.com/flacjacket/pywlroots/pull/101>`_)
* Fix up some output code
  implemented by `Matt Colligan <https://github.com/m-col>`_
  (PR `#102 <https://github.com/flacjacket/pywlroots/pull/102>`_)
* Add wlr_xdg_surface_schedule_configure as XdgSurface method
  implemented by `Matt Colligan <https://github.com/m-col>`_
  (PR `#103 <https://github.com/flacjacket/pywlroots/pull/103>`_)


0.15.20 -- 2022-08-20
---------------------
* Bump libdrm and wayland protocols in CI
  implemented by `Sean Vig <https://github.com/flacjacket>`_ 
  (PR `#100 <https://github.com/flacjacket/pywlroots/pull/100>`_)
* Correct 2 enums to be IntFlags, supporting 0s
  implemented by `Matt Colligan <https://github.com/m-col>`_
  (PR `#99 <https://github.com/flacjacket/pywlroots/pull/99>`_)


0.15.19 -- 2022-07-24
---------------------
* Added support for ``wlr_viewporter``
  implemented by `Aakash Sen Sharma <https://github.com/Shinyzenith>`_
  (PR `#94 <https://github.com/flacjacket/pywlroots/pull/94>`_)
* Wrap input inhibitor active client in pywayland Client
  implemented by `Matt Colligan <https://github.com/m-col>`_
  (PR `#98 <https://github.com/flacjacket/pywlroots/pull/98>`_)


0.15.18 -- 2022-06-27
---------------------
* Build wlroots wheels for new releases 
  implemented by `Sean Vig <https://github.com/flacjacket>`_ 
  (PR `#90 <https://github.com/flacjacket/pywlroots/pull/89>`_)
* improve SIGINT handler
  implemented by `Aakash Sen Sharma <https://github.com/Shinyzenith>`_
  (PR `#91 <https://github.com/flacjacket/pywlroots/pull/90>`_)
* Expose input inhibitor activate/deactivate events
  implemented by `Matt Colligan <https://github.com/m-col>`_
  (PR `#92 <https://github.com/flacjacket/pywlroots/pull/92>`_)


0.15.17 -- 2022-06-06
---------------------
* Merged pull request `#89 <https://github.com/flacjacket/pywlroots/pull/89>`_:
  [import] export_dmabuf and virtual_pointer support
  implemented by `Aakash Sen Sharma <https://github.com/Shinyzenith>`_


0.15.16 -- 2022-06-05
---------------------
* Merged pull request `#88 <https://github.com/flacjacket/pywlroots/pull/88>`_:
  [protocol] wlr_export_dmabuf_v1 bindings added
  implemented by `Aakash Sen Sharma <https://github.com/Shinyzenith>`_


0.15.15 -- 2022-05-28
---------------------
* Merged pull request `#86 <https://github.com/flacjacket/pywlroots/pull/86>`_:
  Add wlr_virtual_pointer_v1 interface 
  implemented by `Matt Colligan <https://github.com/m-col>`_


0.15.14 -- 2022-05-16
---------------------
* Merged pull request `#85 <https://github.com/flacjacket/pywlroots/pull/85>`_:
  Added proper support for primary selection
  implemented by `Antonín Říha <https://github.com/anriha>`_


0.15.13 -- 2022-04-18
---------------------
* Merged pull request `#84 <https://github.com/flacjacket/pywlroots/pull/84>`_:
  Expose xcursors to enable setting xwayland cursor images
  implemented by `Matt Colligan <https://github.com/m-col>`_

0.15.12 -- 2022-04-15
---------------------
* Merged pull request `#83 <https://github.com/flacjacket/pywlroots/pull/83>`_:
  XWayland surface restack sibling is optional
  implemented by `Matt Colligan <https://github.com/m-col>`_


0.15.11 -- 2022-03-16
---------------------
* Merged pull request `#81 <https://github.com/flacjacket/pywlroots/pull/81>`_:
  Catch OSErrors triggered by ffi_build.py version check
  implemented by `Matt Colligan <https://github.com/m-col>`_


0.15.10 -- 2022-02-23
---------------------
* Merged pull request `#79 <https://github.com/flacjacket/pywlroots/pull/79>`_:
  Don't wrap IdleInhibitorV1's destroy event data
  implemented by `Matt Colligan <https://github.com/m-col>`_


0.15.9 -- 2022-02-19
--------------------
* Get build-time information from local files


0.15.8 -- 2022-02-13
--------------------
* Skip version check in ffi_build if unable to create file (which is a sign of
  using a system installed version of the library)


0.15.7 -- 2022-02-03
--------------------
* Added support for idle_inhibitor


0.15.6 -- 2022-02-02
--------------------
* Added idle protocol


0.15.5 -- 2022-02-02
--------------------
* Added support for output power management protocol


0.15.4 -- 2022-01-31
--------------------
* Add header files to be included in package for use in downstream CFFI packages.


0.15.3 -- 2022-01-22
--------------------
* Add destroy method to XWayland


0.15.2 -- 2022-01-21
--------------------
* Add XWayland support functionality.


0.15.1 -- 2022-01-17
--------------------
* Fixes problem with annotations


0.15.0 -- 2022-01-11
--------------------
* Support wlroots 0.15
  The latest release of wlroots brings with it a new scene graph API as well 
  as changes to the backend and renderer interfaces, all of which should make
  it much easier to do proper handling of rendering and damage tracking, as
  well as simplify some of the handling that was needed for showing windows
  in the outputs. There are also minor changes to the handling of boxes,
  surfaces, and other wlroots primitives. The basic tiny compositor is updated 
  with some of this functionality, but expect further pywlroots releases to
  make use of all the wlroots 0.15 features
* Additional breaking changes: Python 3.6 has hit EOL, so this version is no 
  longer supported.


0.14.12 -- 2022-01-10
---------------------
* Handle invalid UTF-8 string members


0.14.11 -- 2021-11-20
---------------------
* Fix packaging and installation issue.


0.14.10 -- 2021-11-14
---------------------
* Add some handlers for wlr_foreign_toplevel_management_v1


0.14.9 -- 2021-10-20
--------------------
* Add some touch event handling to the seat


0.14.8 -- 2021-10-17
--------------------
* Add interface for wlr_drag and related objects


0.14.7 -- 2021-10-07
--------------------
* Add wlr_input_inhibit_manager for screen locking, implemented
  by `Graeme Holliday <https://github.com/Graeme22>`_


0.14.6 -- 2021-09-24
--------------------
* Fix typo


0.14.5 -- 2021-09-21
--------------------
* Redirect internal Box import to avoid deprecation warning on correctly used
  imports
* Add ``wlr_relative_pointer_v1``


0.14.4 -- 2021-09-17
--------------------
* Update Box type to be more in line with 0.15 and add deprecation.
* Add ``closest_point`` and ``__repr__`` for Box
* Add wlr_xdg_surface_configure and corresponding events
* Add wlr_pointer_constraints_v1


0.14.3 -- 2021-07-18
--------------------
* Update source package to include tests and example tiny compositor.


0.14.2 -- 2021-07-09
--------------------
* Let ``wlr_output_layout_get_box`` return extents of whole layout.
* Add is_headless properties to Output and Backend.
* Reduce severity of wlroots version mismatch, just print error at build time 
  rather than failing.


0.14.1 -- 2021-07-07
--------------------
* Add check for compatible wlroots version, should be run on install.


0.13.6 -- 2021-07-07
--------------------
* Add check for compatible wlroots version, should be run on install.


0.14.0 -- 2021-06-26
--------------------
* Fix compatibility with wlroots 0.14.


0.13.5 -- 2021-06-13
--------------------
* Expose input device properties


0.13.4 -- 2021-06-11
--------------------
* Add parent method to xdg-shell toplevels
* Add ``wlr_data_control_v1`` interface


0.13.3 -- 2021-06-02
--------------------
* Add ``wlr_primary_selection_v1``
* Add str_or_none helper to better decode ffi char strings
* Expose libinput handles
* Fixes: Fix wlroots version and remove ``wl_shm_format`` enum


0.13.2 -- 2021-05-28
--------------------
* Add subsurfaces


0.13.1 -- 2021-05-23
--------------------
* Add keyboard destroyed property
* Add texture handling functionality
* Add server decoration manager


0.13.0 -- 2021-05-15
--------------------
* Changed versioning scheme: Releases will be versioned where the major and 
  minor version of pywlroots will match the version of wlroots that is supported. 
  The patch version of pywlroots will be incremented for various additions, 
  changes, and bug fix versions to support the designated wlroots version.
* Bug fix for ``set_custom_mode``


0.2.9 -- 2021-05-15
-------------------
* Add wlr output managment


0.2.8 -- 2021-05-08
-------------------
* Add output damage tracking functionality.


0.2.7 -- 2021-05-01
-------------------
* Add some more wlroots interfaces and modify the API for creating Compositors 
  and associated Backend and Renderer objects.


0.2.6 -- 2021-04-25
-------------------
* Add check to see if a surface is an XDG surface, and check it before returning 
  the surface.


0.2.5 -- 2021-04-24
-------------------
* Lots of new wlroots functionality and interfaces bound.


0.2.4 -- 2021-04-23
-------------------
* More bug fixes still.


0.2.3 -- 2021-04-23
-------------------
* Bug fix release with typo fix.


0.2.2 -- 2021-04-22
-------------------
* Bug fix release with even more fixes for wlroots 0.13.


0.2.1 -- 2021-04-22
-------------------
* Bugfix release with additional fixes for wlroots 0.13.


0.2.0 -- 2021-04-17
-------------------
* Updates to run on wlroots v0.13.
* Add an example compositor that shows some basic functionality of pywlroots.
* Add many additional functions and bindings to support basic compositor 
  functionality.


0.1.3 -- 2020-07-20
-------------------
* Updates to work with wlroots 0.11.0


0.1.2 -- 2020-06-28
-------------------
* Fixes to the 0.1.0 release to improve packaging and installation.


0.1.0 -- 2020-06-28
-------------------
Initial release<|MERGE_RESOLUTION|>--- conflicted
+++ resolved
@@ -1,9 +1,9 @@
-<<<<<<< HEAD
-0.17.0
+0.17.0 -- 2024-mm-dd
 ------
 * Support for wlroots 0.17.x
-* rename all declarations of XdgTopLevel.* to XdgToplevel.*
-=======
+* **Breaking change** Rename all declarations of XdgTopLevel.* to XdgToplevel.*
+
+
 0.16.9 -- 2024-05-12
 --------------------
 * Fixed ``Seat.touch_point_clear_focus``: The method took too many arguments
@@ -11,7 +11,6 @@
 * Fixed ``Renderer.autocreate`` return value check.  This also replaces some of
   the exceptions from render_texture and render_texture_with_matrix with
   boolean return values.
->>>>>>> 8cbea976
 
 
 0.16.8 -- 2024-05-04
