--- conflicted
+++ resolved
@@ -1,16 +1,12 @@
 # Copyright (c) Sean Vig 2020
 
-<<<<<<< HEAD
-from wlroots import ffi, lib, Ptr
-from wlroots.renderer import Renderer
-=======
+
 import typing
 
-from wlroots import ffi, lib
+from wlroots import ffi, lib, Ptr
 
 if typing.TYPE_CHECKING:
     from wlroots.renderer import Renderer
->>>>>>> 84f3e672
 
 
 class Texture(Ptr):
